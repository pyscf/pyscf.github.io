.. _user_mcscf:

Multi-configuration self-consistent field (MCSCF)
*************************************************

*Modules*: :mod:`mcscf`


Introduction
------------

Multiconfigurational self-consistent field (MCSCF) methods extend Hartree-Fock (HF) theory by describing the wave function as a linear combination of determinants. 
While there are a large variety of MCSCF methods, PySCF focuses on the complete active space (CAS) family of methods.
Unlike full configuration interaction (FCI), described in :numref:`theory_ci`, CAS methods perform the FCI procedure on a subset of the molecular orbitals, referred to as the "active space." 
These methods are crucial for systems that exhibit strong electron correlation, such as transition metal complexes.
For a detailed discussion of MCSCF methods, we direct the reader to References :cite:`Helgaker2013` and :cite:`esqc`.

The MCSCF module has two main flavors: CASCI and CASSCF. 
CASCI expands the wave function as a linear combination of slater determinants and variationally solves for the coefficients of this expansion.
CASSCF calculations optimize the orbitals for the set of determinants and the coefficients of their expansion.
This means performing multiple (and possibly many) CASCI step.

Minimal examples for each type of calculations are shown below.

CASCI
"""""
.. code-block:: python

  from pyscf import gto, mp, mcscf
  mol = gto.M(
      atom = 'O 0 0 0; O 0 0 1.2',
      basis = 'ccpvdz',
      spin = 2)
  myhf = mol.RHF().run()
  mymp = mp.UMP2(myhf).run()

  noons, natorbs = mcscf.addons.make_natural_orbitals(mymp)
  ncas, nelecas = (6,8)
  mycas = mcscf.CASCI(myhf, ncas, nelecas)
  mycas.kernel(natorbs)


CASSCF
""""""
.. code-block:: python

  import pyscf
  mol = pyscf.M(
      atom = 'O 0 0 0; O 0 0 1.2',
      basis = 'ccpvdz',
      spin = 2)
  myhf = mol.RHF().run()
  ncas, nelecas = (6,(5,3))
  mycas = myhf.CASSCF(ncas, nelecas).run()

Like many other modules in PySCF, :mod:`mcscf` works with density-fitting (:numref:`user_df`) and x2c (:numref:`user_x2c`).
It can also be used in its unrestricted formulation, please see :source:`examples/mcscf/60-uhf_based_ucasscf.py` for an example.
An important feature of :mod:`mcscf` is that it can interface with external CI solver such as DMRG, FCIQMC, or selected CI methods, see the external projects for more details.
You can even use MP2 or CC methods as solvers!
Check out :source:`/examples/cc/42-as_casci_fcisolver.py` for a working example.


Picking an Active Space
-----------------------
In general, selecting an active space can be cumbersome and PySCF offers severals ways to facilitate this process.
There are several strategies and they all contain two main components:

* Specify the number of electrons and orbitals in the active space.
* (Optional) Specify the which orbitals are "active" 

.. 
  warning::
  The total set orbitals (core, active, and virtual) used in active space methods can be specified or selected in a variety of ways, giving users substantial flexibility for CAS-type calculations.
  But users should note, "with great power comes great responsibility."
  Active space calculations are notoriously difficult and just because a calculation completes without error does not guarantee that the results will be chemically/physically meaningful so we urge users to select their active space orbitals with thought and care.

.. note::
  We always advise users to visualize their chosen active orbitals before starting large/expensive calculations.
  This involves dumping the MO coefficients to a ``molden`` file (see example :source:`examples/tools/02-molden.py`) and visualizing with your chosen program.
  While there are many great softwares available to visualize orbitals, `JMol <http://jmol.sourceforge.net/>`_ is one of the easiest to use and is recommended for less experienced users.


Below is a list of several general strategies one could employ to pick active space orbitals:

1) (Default) Specifying no additional information.
  This is the most minimal strategy for selecting an active space and chooses orbitals (and electrons) around the Fermi level that match the number of orbitals and electrons specified by the user.
  In most circumstances, this is not an ideal strategy and will lead to poor convergence or none at all.

  For example:
.. code-block:: python

  ncas, nelecas = (6,8)
  mycas = myhf.CASSCF(ncas, nelecas)


2) Specifying the molecular orbital (MO) index of the active space orbitals you want. 
<<<<<<< HEAD
  This is often useful after selecting (and typically visualizing) localized orbitals.
  The user can "manually" selects the MO orbital indices (in a 1-based indexing scheme) and passes them to the ``sort_mo`` function.
  See :source:`examples/mcscf/10-define_cas_space.py` and :source:`examples/mcscf/34-init_guess_localization.py` for more details.
=======
The user can "manually" select the MO orbital indices (in a 1-based indexing scheme) and pass them to the ``sort_mo`` function.
  See :source:`examples/mcscf/10-define_cas_space.py` for more details.
>>>>>>> 8fa54f8a

.. code-block:: python

  mycas = mcscf.CASSCF(myhf, 4, 4)
  # Note sort_mo by default take the 1-based orbital indices.
  mo = mycas.sort_mo([5,6,8,9])
  mycas.kernel(mo)


3) Specifying the number of orbitals in each symmetry group. 
This strategy can occasionally be helpful when the initial guess orbitals are not easily identifiable.

.. code-block:: python

  mycas = mcscf.CASSCF(mf, 12, 12)
  ncore = {'A1g':5, 'A1u':5}
  ncas = {'A1g':2, 'A1u':2,'E1ux':1, 'E1uy':1, 'E1gx':1, 'E1gy':1,
              'E2ux':1, 'E2uy':1, 'E2gx':1, 'E2gy':1}
  mo = mcscf.sort_mo_by_irrep(mycas, mf.mo_coeff, ncas, ncore)
  mycas.kernel(mo)

A similar approach where we specify the electron occupations by irreducible representation is also possible by setting ``mycas.fcisolver.irrep_nelec``.

.. code-block:: python

  mycas = mcscf.CASSCF(myhf, 8, 8)
  mycas.fcisolver.irrep_nelec = {"A1g": (2, 1), "A1u": (1, 1), "E1ux": (1, 1), "E1uy": (1, 0)}

4) Use automated strategies (``avas`` and ``dmet_cas``) to pick an active space based on AO orbitals you're targeting.
For more details, see :source:`examples/mcscf/43-avas.py` and :source:`examples/mcscf/43-dmet_cas.py`.

.. code-block:: python

  from pyscf.mcscf import avas
  ao_labels = ['Fe 3d', 'Fe 4d', 'C 2pz']
  ncas, nelecas, orbs = avas.avas(mf, ao_labels)
  mycas = mcscf.CASSCF(mf, ncas, nelecas)

  

.. code-block:: python

  from pyscf.mcscf import dmet_cas
  ao_labels = ['Fe 3d', 'Fe 4d', 'C 2pz']
  ncas, nelecas, mo = dmet_cas.guess_cas(mf, mf.make_rdm1(), ao_labels)
  mycas = mcscf.CASSCF(mf, ncas, nelecas)
  mycas.kernel(mo)


Frozen Core MCSCF
-----------------

To reduce to computational expense of CASSCF calculations, users can "freeze" orbitals thereby excluding them from optimization.

Users can specify the number of lowest orbitals to freeze:

.. code-block:: python

  mycas = mcscf.CASSCF(myhf, 6, 8)
  mycas.frozen = 2
  mycas.kernel()


Users can also specify a list of orbital indices (0-based).
These may be occupied, virtual, or active orbitals.

.. code-block:: python
  mycas = mcscf.CASSCF(myhf, 6, 8)
  mycas.frozen = [0,1,26,27]
  mycas.kernel()

See :source:`examples/mcscf/19-frozen_core.py` for a complete example.


State-Averaged Calculations
---------------------------

When dealing with states that are close in energy, it can be helpful to perform state average calculations where the orbitals are optimized for multiple states.
The ``state_average_`` function (note the hanging underscore) is a member function of ``CASCI``/``CASSCF`` objects and takes the weights of the states as input.
The weights can be any normalized and non-negative array of values, but typically they are all the same.
See Section 12.7.2 in Ref. :cite:`Helgaker2013` for more details.

.. code-block:: python

  n_states = 5
  weights = np.ones(n_states)/n_states
  mycas = mcscf.CASSCF(mf, 4, 4).state_average_(weights)

See :source:`examples/mcscf/15-state_average.py` for a complete example.


By default, only a single spin and/or point group symmetry is targeted, but it is possible to target a mixture of both:

.. code-block:: python

  weights = [.5, .5]
  solver1 = fci.direct_spin1_symm.FCI(mol)
  solver1.wfnsym= 'A1'
  solver1.spin = 0
  solver2 = fci.direct_spin1_symm.FCI(mol)
  solver2.wfnsym= 'A2'
  solver2.spin = 2

  mycas = mcscf.CASSCF(mf, 4, 4)
  mcscf.state_average_mix_(mycas, [solver1, solver2], weights)
  mycas.kernel()

See :source:`examples/mcscf/41-state_average.py` for a complete example.


Job Control
-----------

Optimization Settings
"""""""""""""""""""""

For CASSCF calculations, users may want to modify several of the convergence thresholds such as the energy (``conv_tol``), the orbital gradient (``conv_tol_grad``), and the maximum number of MCSCF iterations (``max_cycle_macro``).

.. code-block:: python

  mycas = mcscf.CASSCF(mf, 6, 6)
  mycas.conv_tol = 1e-12
  mycas.conv_tol_grad = 1e-6
  mycas.max_cycle_macro = 25
  mycas.kernel()


Initial Guess
"""""""""""""

Initial guess orbitals for the CASSCF calculation (starting orbitals) may be passed to the ``kernel`` member function of an MCSCF object.

.. code-block:: python

  mycas = mcscf.CASSCF(myhf, 8, 8)
  mycas.kernel(my_custom_mos)


CI coefficients from a previous calculation can also be passed as an initial guess to expedite the calculation:

.. code-block:: python
  mycas = mcscf.CASSCF(myhf, 8, 8)
  mycas.kernel(my_custom_mos, my_custom_ci)

Examples:

* :source:`examples/mcscf/14-project_init_guess.py`
* :source:`examples/mcscf/31-cr2_scan/cr2-scan.py`
* :source:`examples/mcscf/34-init_guess_localization.py`
* :source:`examples/mcscf/43-avas.py`
* :source:`examples/mcscf/43-dmet_cas.py`


Restarting
""""""""""

.. warning::
  When running large calculations, it's always recommended that you specify a checkpoint file for your calculation.

.. code-block:: python

  mycas.chkfile = "casscf.chk"

Much like :mod:`scf`, if a job is interrupted, users can restart the MCSCF calculations using checkpoint files from a crashed calculation.

.. code-block:: python

  from pyscf.lib import chkfile
  old_chk_file = "old_casscf.chk"
  mycas = mcscf.CASSCF(scf.RHF(mol), 6, 6)
  mycas.chkfile = "restarted_casscf.chk"
  mo = chkfile.load(old_chk_file, 'mcscf/mo_coeff')
  mycas.kernel(mo)


See :source:`examples/mcscf/13-restart.py` for a complete example.

Restarting calculations can be also be useful when using results from a smaller active space to speed up calculations on a larger one.


Observables and Properties
--------------------------

Wave Function Analysis
""""""""""""""""""""""

The ``analyze`` member functions of MCSCF objects prints many useful properties to ``stdout`` when the verbosity is >=4.

1) Natural orbital occupancies
2) Natural orbital AO expansions
3) Overlap between canonical MCSCF orbitals and the initial guess orbitals.
4) Analysis of the CI coefficients, i.e. the leading configurations and their weights
5) AO populations
6) Atomic populations
7) AO spin densities (if applicable)
8) Atomic spin densities (if applicable)

.. code-block:: python
  mycas = myhf.CASCI(6, 8).run()
  mycas.verbose = 4
  mycas.analyze()


Natural Orbitals
""""""""""""""""

Energy of CAS state is invariant under orbital rotation within inactive, active, and virtual sectors.
Inactive and virtual orbitals are by default canonicalized, i.e. they transformed such that Fock matrices within virtual and inactive sectors are diagonal, and orbital energy can be assigned to these orbitals.
By default active orbitals are kept untouched after orbital optimization and strictly speaking no energy or electron occupation can be assigned to them.
Users can request that active orbitals be transformed to the so-called natural representation, such that the one-body density matrix is diagonal and electron occupation can be assigned to them.

.. warning::
  When ``mycas.natorb`` is set, the natural orbitals may NOT be sorted by the active space occupancy.

.. code-block:: python

  mycas = mcscf.CASSCF(myhf, 6, 8)
  mycas.natorb = True
  mycas.kernel()



References
----------

.. bibliography:: ref_mcscf.bib
   :style: unsrt<|MERGE_RESOLUTION|>--- conflicted
+++ resolved
@@ -94,15 +94,10 @@
 
 
 2) Specifying the molecular orbital (MO) index of the active space orbitals you want. 
-<<<<<<< HEAD
   This is often useful after selecting (and typically visualizing) localized orbitals.
-  The user can "manually" selects the MO orbital indices (in a 1-based indexing scheme) and passes them to the ``sort_mo`` function.
+  The user can "manually" select the MO orbital indices (in a 1-based indexing scheme) and pass them to the ``sort_mo`` function.
   See :source:`examples/mcscf/10-define_cas_space.py` and :source:`examples/mcscf/34-init_guess_localization.py` for more details.
-=======
-The user can "manually" select the MO orbital indices (in a 1-based indexing scheme) and pass them to the ``sort_mo`` function.
-  See :source:`examples/mcscf/10-define_cas_space.py` for more details.
->>>>>>> 8fa54f8a
-
+  
 .. code-block:: python
 
   mycas = mcscf.CASSCF(myhf, 4, 4)

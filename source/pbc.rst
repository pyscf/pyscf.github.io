.. _pbc:

*******************************************
pbc --- Periodic boundary conditions
*******************************************
The :mod:`pbc` module provides electronic structure implementations with periodic boundary
conditions based on periodic Gaussian basis functions. The PBC implementation supports
both all-electron and pseudopotential descriptions.

In PySCF, the PBC implementation has a tight relation to the molecular implementation.
The module names, function names, and layouts of the PBC code are the same as (or as close
as possible to) those of the molecular code.  The PBC code supports the use (and mixing)
of basis sets, pseudopotentials, and effective core potentials developed accross the
materials science and quantum chemistry communites, offering great flexibility.  Moreover,
many post-mean-field methods defined in the molecular code can be seamlessly mixed with
PBC calculations performed at the gamma point.  For example, one can perform a gamma-point
Hartree-Fock calculation in a supercell, followed by a CCSD(T) calculation, which is
implemented in the molecular code.

In the PBC k-point calculations,
we make small changes to the gamma-point data structures and export KHF
and KDFT methods.  On top of these KSCF methods, we have implemented k-point CCSD and
k-point EOM-CCSD methods.  Other post-mean-field methods can be analogously written to
explicitly enforce translational symmetry through k-point sampling.

When using results of this code for publications, please cite the following papers:

1) "Gaussian-Based Coupled-Cluster Theory for the Ground-State and Band Structure of Solids" J. McClain, Q. Sun, G. K.-L. Chan, and T. C. Berkelbach, J. Chem. Theory Comput. 13, 1209 (2017).

2) "Gaussian and plane-wave mixed density fitting for periodic systems" Q. Sun, T. C. Berkelbach, J. McClain, G. K.-L. Chan, J. Chem. Phys. 147, 164119 (2017).

The list of modules described in this chapter is:

.. toctree::

   pbc/gto.rst
   pbc/ao2mo.rst
   pbc/scf.rst
   pbc/dft.rst
   pbc/df.rst
   pbc/tdscf.rst
   pbc/mp.rst
   pbc/ci.rst
   pbc/cc.rst
   pbc/mpicc.rst
   pbc/tools.rst
<<<<<<< HEAD
   pbc/mix_mol.rst
=======
   pbc/mix_mol.rst
   pbc/prop.rst
   pbc/gw.rst
>>>>>>> c1c12f65
<|MERGE_RESOLUTION|>--- conflicted
+++ resolved
@@ -44,10 +44,6 @@
    pbc/cc.rst
    pbc/mpicc.rst
    pbc/tools.rst
-<<<<<<< HEAD
-   pbc/mix_mol.rst
-=======
    pbc/mix_mol.rst
    pbc/prop.rst
-   pbc/gw.rst
->>>>>>> c1c12f65
+   pbc/gw.rst